--- conflicted
+++ resolved
@@ -1,7 +1,3 @@
-<<<<<<< HEAD
-GITOPIA_ENV ?= testing
-BUILD_FLAGS := -tags "$(GITOPIA_ENV)"
-=======
 GITOPIA_ENV ?= prod
 
 ifeq ($(LINK_STATICALLY),true)
@@ -17,20 +13,14 @@
 ifeq (,$(findstring nostrip,$(GIT_SERVER_BUILD_OPTIONS)))
   BUILD_FLAGS += -trimpath
 endif
->>>>>>> d5733716
 
 all: install
 
 .PHONY: build
 
 build:
-<<<<<<< HEAD
-		@go build -o build/ ./cmd/git-server
-		@go build -o build/ ./cmd/git-server-events
-=======
-		@go build $(BUILD_FLAGS) -o build/ .
+		@go build $(BUILD_FLAGS) -o build/ ./cmd/git-server
 		@go build $(BUILD_FLAGS) -o build/ ./cmd/git-server-events
->>>>>>> d5733716
 		@go build $(BUILD_FLAGS) -o build/ ./hooks/gitopia-pre-receive 
 		@go build $(BUILD_FLAGS) -o build/ ./hooks/gitopia-post-receive 
 		
