module github.com/gitopia/git-server

go 1.18

require (
	github.com/buger/jsonparser v1.1.1
	github.com/cosmos/cosmos-sdk v0.46.10
	github.com/gitopia/gitopia v1.3.0
<<<<<<< HEAD
	github.com/gitopia/gitopia-go v0.2.1-0.20230221180246-1bcf769fcf01
=======
	github.com/gitopia/gitopia-go v0.2.0
>>>>>>> 692eaa47
	github.com/gitopia/go-git/v5 v5.4.3-0.20221011074003-f70479dc646c
	github.com/go-git/go-billy/v5 v5.3.1
	github.com/libgit2/git2go/v33 v33.0.4
	github.com/pkg/errors v0.9.1
	github.com/rs/cors v1.8.2
	github.com/spf13/cobra v1.6.1
	github.com/spf13/viper v1.13.0
	google.golang.org/grpc v1.51.0
<<<<<<< HEAD
)

require (
	cloud.google.com/go/compute/metadata v0.2.1 // indirect
	github.com/btcsuite/btcd/btcec/v2 v2.3.2 // indirect
	github.com/cloudflare/circl v1.3.1 // indirect
	github.com/decred/dcrd/dcrec/secp256k1/v4 v4.0.1 // indirect
	github.com/tidwall/btree v1.5.0 // indirect
	github.com/zondax/ledger-go v0.14.1 // indirect
	golang.org/x/mod v0.7.0 // indirect
	golang.org/x/tools v0.4.0 // indirect
=======
>>>>>>> 692eaa47
)

require (
	cloud.google.com/go v0.105.0 // indirect
	cloud.google.com/go/compute v1.13.0 // indirect
<<<<<<< HEAD
=======
	cloud.google.com/go/compute/metadata v0.2.1 // indirect
>>>>>>> 692eaa47
	cloud.google.com/go/iam v0.8.0 // indirect
	cloud.google.com/go/storage v1.27.0 // indirect
	cosmossdk.io/errors v1.0.0-beta.7 // indirect
	cosmossdk.io/math v1.0.0-beta.3 // indirect
	filippo.io/edwards25519 v1.0.0-rc.1 // indirect
	github.com/99designs/go-keychain v0.0.0-20191008050251-8e49817e8af4 // indirect
	github.com/99designs/keyring v1.2.1 // indirect
	github.com/ChainSafe/go-schnorrkel v0.0.0-20200405005733-88cbf1b4c40d // indirect
	github.com/Microsoft/go-winio v0.6.0 // indirect
	github.com/ProtonMail/go-crypto v0.0.0-20221026131551-cf6655e29de4 // indirect
	github.com/acomagu/bufpipe v1.0.3 // indirect
	github.com/armon/go-metrics v0.4.1 // indirect
	github.com/aws/aws-sdk-go v1.40.45 // indirect
	github.com/beorn7/perks v1.0.1 // indirect
	github.com/bgentry/go-netrc v0.0.0-20140422174119-9fd32a8b3d3d // indirect
	github.com/bgentry/speakeasy v0.1.0 // indirect
<<<<<<< HEAD
=======
	github.com/btcsuite/btcd/btcec/v2 v2.3.2 // indirect
>>>>>>> 692eaa47
	github.com/cespare/xxhash v1.1.0 // indirect
	github.com/cespare/xxhash/v2 v2.1.2 // indirect
	github.com/chzyer/readline v0.0.0-20180603132655-2972be24d48e // indirect
	github.com/cloudflare/circl v1.3.1 // indirect
	github.com/cockroachdb/apd/v2 v2.0.2 // indirect
	github.com/confio/ics23/go v0.9.0 // indirect
	github.com/cosmos/btcutil v1.0.5 // indirect
	github.com/cosmos/cosmos-proto v1.0.0-alpha7 // indirect
	github.com/cosmos/go-bip39 v1.0.0 // indirect
	github.com/cosmos/gorocksdb v1.2.0 // indirect
	github.com/cosmos/iavl v0.19.5 // indirect
	github.com/cosmos/ledger-cosmos-go v0.12.2 // indirect
	github.com/danieljoos/wincred v1.1.2 // indirect
	github.com/davecgh/go-spew v1.1.1 // indirect
	github.com/decred/dcrd/dcrec/secp256k1/v4 v4.0.1 // indirect
	github.com/dgraph-io/badger/v2 v2.2007.4 // indirect
	github.com/dgraph-io/ristretto v0.1.0 // indirect
	github.com/dgryski/go-farm v0.0.0-20200201041132-a6ae2369ad13 // indirect
	github.com/dustin/go-humanize v1.0.1-0.20200219035652-afde56e7acac // indirect
	github.com/dvsekhvalnov/jose2go v1.5.0 // indirect
	github.com/emirpasic/gods v1.18.1 // indirect
	github.com/felixge/httpsnoop v1.0.1 // indirect
	github.com/fsnotify/fsnotify v1.5.4 // indirect
	github.com/gitopia/go-diff v0.0.0-20221011073329-132b1aebc86c // indirect
	github.com/go-git/gcfg v1.5.0 // indirect
	github.com/go-kit/kit v0.12.0 // indirect
	github.com/go-kit/log v0.2.1 // indirect
	github.com/go-logfmt/logfmt v0.5.1 // indirect
	github.com/godbus/dbus v0.0.0-20190726142602-4481cbc300e2 // indirect
	github.com/gogo/gateway v1.1.0 // indirect
	github.com/gogo/protobuf v1.3.3 // indirect
	github.com/golang/glog v1.0.0 // indirect
	github.com/golang/groupcache v0.0.0-20210331224755-41bb18bfe9da // indirect
	github.com/golang/protobuf v1.5.2 // indirect
	github.com/golang/snappy v0.0.4 // indirect
	github.com/google/btree v1.0.1 // indirect
	github.com/google/go-cmp v0.5.9 // indirect
	github.com/google/uuid v1.3.0 // indirect
	github.com/googleapis/enterprise-certificate-proxy v0.2.0 // indirect
	github.com/googleapis/gax-go/v2 v2.7.0 // indirect
	github.com/gorilla/handlers v1.5.1 // indirect
	github.com/gorilla/mux v1.8.0 // indirect
	github.com/gorilla/websocket v1.5.0 // indirect
	github.com/grpc-ecosystem/go-grpc-middleware v1.3.0 // indirect
	github.com/grpc-ecosystem/grpc-gateway v1.16.0 // indirect
	github.com/gsterjov/go-libsecret v0.0.0-20161001094733-a6f4afe4910c // indirect
	github.com/gtank/merlin v0.1.1 // indirect
	github.com/gtank/ristretto255 v0.1.2 // indirect
	github.com/hashicorp/go-cleanhttp v0.5.2 // indirect
	github.com/hashicorp/go-getter v1.6.1 // indirect
	github.com/hashicorp/go-immutable-radix v1.3.1 // indirect
	github.com/hashicorp/go-safetemp v1.0.0 // indirect
	github.com/hashicorp/go-version v1.6.0 // indirect
	github.com/hashicorp/golang-lru v0.5.5-0.20210104140557-80c98217689d // indirect
	github.com/hashicorp/hcl v1.0.0 // indirect
	github.com/hdevalence/ed25519consensus v0.0.0-20220222234857-c00d1f31bab3 // indirect
	github.com/imdario/mergo v0.3.13 // indirect
	github.com/inconshreveable/mousetrap v1.0.1 // indirect
	github.com/ipfs/go-cid v0.3.2 // indirect
	github.com/jbenet/go-context v0.0.0-20150711004518-d14ea06fba99 // indirect
	github.com/jmespath/go-jmespath v0.4.0 // indirect
	github.com/jmhodges/levigo v1.0.0 // indirect
	github.com/kevinburke/ssh_config v1.2.0 // indirect
	github.com/klauspost/compress v1.15.11 // indirect
	github.com/klauspost/cpuid/v2 v2.0.4 // indirect
	github.com/libp2p/go-buffer-pool v0.1.0 // indirect
	github.com/magiconair/properties v1.8.6 // indirect
	github.com/manifoldco/promptui v0.9.0 // indirect
	github.com/mattn/go-isatty v0.0.16 // indirect
	github.com/matttproud/golang_protobuf_extensions v1.0.2-0.20181231171920-c182affec369 // indirect
	github.com/mimoo/StrobeGo v0.0.0-20210601165009-122bf33a46e0 // indirect
	github.com/minio/blake2b-simd v0.0.0-20160723061019-3f5f724cb5b1 // indirect
	github.com/minio/sha256-simd v1.0.0 // indirect
	github.com/mitchellh/go-homedir v1.1.0 // indirect
	github.com/mitchellh/go-testing-interface v1.0.0 // indirect
	github.com/mitchellh/mapstructure v1.5.0 // indirect
	github.com/mr-tron/base58 v1.2.0 // indirect
	github.com/mtibben/percent v0.2.1 // indirect
	github.com/multiformats/go-base32 v0.0.3 // indirect
	github.com/multiformats/go-base36 v0.1.0 // indirect
	github.com/multiformats/go-multibase v0.0.3 // indirect
	github.com/multiformats/go-multihash v0.0.15 // indirect
	github.com/multiformats/go-varint v0.0.6 // indirect
	github.com/pelletier/go-toml v1.9.5 // indirect
	github.com/pelletier/go-toml/v2 v2.0.5 // indirect
	github.com/petermattis/goid v0.0.0-20180202154549-b0b1615b78e5 // indirect
	github.com/pmezard/go-difflib v1.0.0 // indirect
	github.com/prometheus/client_golang v1.14.0 // indirect
	github.com/prometheus/client_model v0.3.0 // indirect
	github.com/prometheus/common v0.37.0 // indirect
	github.com/prometheus/procfs v0.8.0 // indirect
	github.com/rakyll/statik v0.1.7 // indirect
	github.com/rcrowley/go-metrics v0.0.0-20201227073835-cf1acfcdf475 // indirect
	github.com/sasha-s/go-deadlock v0.3.1 // indirect
	github.com/sirupsen/logrus v1.9.0 // indirect
	github.com/spf13/afero v1.8.2 // indirect
	github.com/spf13/cast v1.5.0 // indirect
	github.com/spf13/jwalterweatherman v1.1.0 // indirect
	github.com/spf13/pflag v1.0.5 // indirect
	github.com/stretchr/objx v0.5.0 // indirect
	github.com/stretchr/testify v1.8.1 // indirect
	github.com/subosito/gotenv v1.4.1 // indirect
	github.com/syndtr/goleveldb v1.0.1-0.20210819022825-2ae1ddf74ef7 // indirect
	github.com/tendermint/go-amino v0.16.0 // indirect
	github.com/tendermint/tendermint v0.34.26 // indirect
	github.com/tendermint/tm-db v0.6.7 // indirect
	github.com/tidwall/btree v1.5.0 // indirect
	github.com/ulikunitz/xz v0.5.8 // indirect
	github.com/xanzy/ssh-agent v0.3.3 // indirect
	github.com/zondax/hid v0.9.1 // indirect
<<<<<<< HEAD
=======
	github.com/zondax/ledger-go v0.14.1 // indirect
>>>>>>> 692eaa47
	go.etcd.io/bbolt v1.3.6 // indirect
	go.opencensus.io v0.24.0 // indirect
	golang.org/x/crypto v0.5.0 // indirect
	golang.org/x/exp v0.0.0-20220722155223-a9213eeb770e // indirect
<<<<<<< HEAD
=======
	golang.org/x/mod v0.7.0 // indirect
>>>>>>> 692eaa47
	golang.org/x/net v0.5.0 // indirect
	golang.org/x/oauth2 v0.3.0 // indirect
	golang.org/x/sys v0.4.0 // indirect
	golang.org/x/term v0.4.0 // indirect
	golang.org/x/text v0.6.0 // indirect
<<<<<<< HEAD
=======
	golang.org/x/tools v0.4.0 // indirect
>>>>>>> 692eaa47
	golang.org/x/xerrors v0.0.0-20220907171357-04be3eba64a2 // indirect
	google.golang.org/api v0.103.0 // indirect
	google.golang.org/appengine v1.6.7 // indirect
	google.golang.org/genproto v0.0.0-20221207170731-23e4bf6bdc37 // indirect
	google.golang.org/protobuf v1.28.2-0.20220831092852-f930b1dc76e8 // indirect
	gopkg.in/ini.v1 v1.67.0 // indirect
	gopkg.in/warnings.v0 v0.1.2 // indirect
	gopkg.in/yaml.v2 v2.4.0 // indirect
	gopkg.in/yaml.v3 v3.0.1 // indirect
	sigs.k8s.io/yaml v1.3.0 // indirect
)

replace github.com/gogo/protobuf => github.com/regen-network/protobuf v1.3.3-alpha.regen.1

replace github.com/tendermint/tendermint => github.com/informalsystems/tendermint v0.34.26<|MERGE_RESOLUTION|>--- conflicted
+++ resolved
@@ -6,11 +6,7 @@
 	github.com/buger/jsonparser v1.1.1
 	github.com/cosmos/cosmos-sdk v0.46.10
 	github.com/gitopia/gitopia v1.3.0
-<<<<<<< HEAD
 	github.com/gitopia/gitopia-go v0.2.1-0.20230221180246-1bcf769fcf01
-=======
-	github.com/gitopia/gitopia-go v0.2.0
->>>>>>> 692eaa47
 	github.com/gitopia/go-git/v5 v5.4.3-0.20221011074003-f70479dc646c
 	github.com/go-git/go-billy/v5 v5.3.1
 	github.com/libgit2/git2go/v33 v33.0.4
@@ -19,29 +15,12 @@
 	github.com/spf13/cobra v1.6.1
 	github.com/spf13/viper v1.13.0
 	google.golang.org/grpc v1.51.0
-<<<<<<< HEAD
-)
-
-require (
-	cloud.google.com/go/compute/metadata v0.2.1 // indirect
-	github.com/btcsuite/btcd/btcec/v2 v2.3.2 // indirect
-	github.com/cloudflare/circl v1.3.1 // indirect
-	github.com/decred/dcrd/dcrec/secp256k1/v4 v4.0.1 // indirect
-	github.com/tidwall/btree v1.5.0 // indirect
-	github.com/zondax/ledger-go v0.14.1 // indirect
-	golang.org/x/mod v0.7.0 // indirect
-	golang.org/x/tools v0.4.0 // indirect
-=======
->>>>>>> 692eaa47
 )
 
 require (
 	cloud.google.com/go v0.105.0 // indirect
 	cloud.google.com/go/compute v1.13.0 // indirect
-<<<<<<< HEAD
-=======
 	cloud.google.com/go/compute/metadata v0.2.1 // indirect
->>>>>>> 692eaa47
 	cloud.google.com/go/iam v0.8.0 // indirect
 	cloud.google.com/go/storage v1.27.0 // indirect
 	cosmossdk.io/errors v1.0.0-beta.7 // indirect
@@ -58,10 +37,7 @@
 	github.com/beorn7/perks v1.0.1 // indirect
 	github.com/bgentry/go-netrc v0.0.0-20140422174119-9fd32a8b3d3d // indirect
 	github.com/bgentry/speakeasy v0.1.0 // indirect
-<<<<<<< HEAD
-=======
 	github.com/btcsuite/btcd/btcec/v2 v2.3.2 // indirect
->>>>>>> 692eaa47
 	github.com/cespare/xxhash v1.1.0 // indirect
 	github.com/cespare/xxhash/v2 v2.1.2 // indirect
 	github.com/chzyer/readline v0.0.0-20180603132655-2972be24d48e // indirect
@@ -172,27 +148,18 @@
 	github.com/ulikunitz/xz v0.5.8 // indirect
 	github.com/xanzy/ssh-agent v0.3.3 // indirect
 	github.com/zondax/hid v0.9.1 // indirect
-<<<<<<< HEAD
-=======
 	github.com/zondax/ledger-go v0.14.1 // indirect
->>>>>>> 692eaa47
 	go.etcd.io/bbolt v1.3.6 // indirect
 	go.opencensus.io v0.24.0 // indirect
 	golang.org/x/crypto v0.5.0 // indirect
 	golang.org/x/exp v0.0.0-20220722155223-a9213eeb770e // indirect
-<<<<<<< HEAD
-=======
 	golang.org/x/mod v0.7.0 // indirect
->>>>>>> 692eaa47
 	golang.org/x/net v0.5.0 // indirect
 	golang.org/x/oauth2 v0.3.0 // indirect
 	golang.org/x/sys v0.4.0 // indirect
 	golang.org/x/term v0.4.0 // indirect
 	golang.org/x/text v0.6.0 // indirect
-<<<<<<< HEAD
-=======
 	golang.org/x/tools v0.4.0 // indirect
->>>>>>> 692eaa47
 	golang.org/x/xerrors v0.0.0-20220907171357-04be3eba64a2 // indirect
 	google.golang.org/api v0.103.0 // indirect
 	google.golang.org/appengine v1.6.7 // indirect
