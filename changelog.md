--- conflicted
+++ resolved
@@ -1,18 +1,13 @@
 # Changelog
 
-<<<<<<< HEAD
 ## [v2.0.0] - 2023-05-17
-
-- upgrade gitopia go lib to use fee grants for tx
-- upgrade go version
-=======
-## [v1.9.0] - UNRELEASED
 
 - Added support for git lfs
 - Use git cli instead of go-git for pack-protocol
 - Changed http auth from Bearer to Basic
 - Refactored routes
->>>>>>> c82b2304
+- Upgrade gitopia go lib to use fee grants for tx
+- Upgrade go version to 1.19
 
 ## [v1.8.0] - 2023-02-22
 
