package main

import (
	"github.com/pkg/errors"
	"github.com/spf13/cobra"

	"github.com/cosmos/cosmos-sdk/client"
	"github.com/cosmos/cosmos-sdk/client/tx"
	"github.com/gitopia/git-server/app"
	"github.com/gitopia/git-server/app/consumer"
	"github.com/gitopia/git-server/handler"
	"github.com/gitopia/gitopia-go"
	"github.com/gitopia/gitopia-go/logger"
)

const (
	invokeForkRepositoryQuery      = "tm.event='Tx' AND message.action='InvokeForkRepository'"
	InvokeMergePullRequestQuery    = "tm.event='Tx' AND message.action='InvokeMergePullRequest'"
	InvokeDaoMergePullRequestQuery = "tm.event='Tx' AND message.action='InvokeDaoMergePullRequest'"
)

func NewRunCmd() *cobra.Command {
	var cmdRun = &cobra.Command{
		Use:           "run",
		Short:         "run git server event tasks",
		Long:          `executes git server events like fork repository, merge pull request, etc`,
		Args:          cobra.MinimumNArgs(0),
		RunE:          run,
		SilenceErrors: true,
	}
	AddGitopiaFlags(cmdRun)

	return cmdRun
}

func run(cmd *cobra.Command, args []string) error {
	ctx := cmd.Context()

<<<<<<< HEAD
	// TODO
	// use correct app name
	clientCtx, err := gitopia.GetClientContext("git-server")
=======
	clientCtx := client.GetClientContextFromCmd(cmd)
	txf, err := tx.NewFactoryCLI(clientCtx, cmd.Flags())
>>>>>>> d5733716
	if err != nil {
		return errors.Wrap(err, "error initializing tx factory")
	}
	txf = txf.WithGasAdjustment(app.GAS_ADJUSTMENT)

	gc, err := gitopia.NewClient(ctx, clientCtx, txf)
	if err != nil {
		return errors.WithMessage(err, "gitopia client error")
	}
	defer func() {
		gc.Close()
	}()
	gp := app.NewGitopiaProxy(gc)

	ftmc, err := gitopia.NewWSEvents(ctx, invokeForkRepositoryQuery)
	if err != nil {
		return errors.WithMessage(err, "tm error")
	}

	mtmc, err := gitopia.NewWSEvents(ctx, InvokeMergePullRequestQuery)
	if err != nil {
		return errors.WithMessage(err, "tm error")
	}

	dmtmc, err := gitopia.NewWSEvents(ctx, InvokeDaoMergePullRequestQuery)
	if err != nil {
		return errors.WithMessage(err, "tm error")
	}

	fcc, err := consumer.NewClient("invokeForkRepositoryEvent")
	if err != nil {
		return errors.WithMessage(err, "error creating consumer client")
	}

	mcc, err := consumer.NewClient("invokeMergePullRequestEvent")
	if err != nil {
		return errors.WithMessage(err, "error creating consumer client")
	}

	dmcc, err := consumer.NewClient("invokeDaoMergePullRequestEvent")
	if err != nil {
		return errors.WithMessage(err, "error creating consumer client")
	}

	forkHandler := handler.NewInvokeForkRepositoryEventHandler(gp, fcc)
	mergeHandler := handler.NewInvokeMergePullRequestEventHandler(gp, mcc)
	daoMergeHandler := handler.NewInvokeDaoMergePullRequestEventHandler(gp, dmcc)

	// _, forkBackfillErr := forkHandler.BackfillMissedEvents(ctx)
	// _, mergeBackfillErr := mergeHandler.BackfillMissedEvents(ctx)

	forkDone, forkSubscribeErr := ftmc.Subscribe(ctx, forkHandler.Handle)
	mergeDone, mergeSubscribeErr := mtmc.Subscribe(ctx, mergeHandler.Handle)
	daoMergeDone, daoMergeSubscribeErr := dmtmc.Subscribe(ctx, daoMergeHandler.Handle)

	// wait for error from all the concurrent event processors
	select {
	// case err = <-forkBackfillErr:
	// 	return errors.WithMessage(err, "fork backfill error")
	case err = <-forkSubscribeErr:
		return errors.WithMessage(err, "fork tm subscribe error")
	case <-forkDone:
		logger.FromContext(ctx).Info("fork done")
	// case err = <-mergeBackfillErr:
	// 	return errors.WithMessage(err, "merge backfill error")
	case err = <-mergeSubscribeErr:
		return errors.WithMessage(err, "merge tm subscribe error")
	case <-mergeDone:
		logger.FromContext(ctx).Info("merge done")
	case err = <-daoMergeSubscribeErr:
		return errors.WithMessage(err, "dao merge tm subscribe error")
	case <-daoMergeDone:
		logger.FromContext(ctx).Info("dao merge done")
	}

	return nil
}<|MERGE_RESOLUTION|>--- conflicted
+++ resolved
@@ -36,14 +36,8 @@
 func run(cmd *cobra.Command, args []string) error {
 	ctx := cmd.Context()
 
-<<<<<<< HEAD
-	// TODO
-	// use correct app name
-	clientCtx, err := gitopia.GetClientContext("git-server")
-=======
 	clientCtx := client.GetClientContextFromCmd(cmd)
 	txf, err := tx.NewFactoryCLI(clientCtx, cmd.Flags())
->>>>>>> d5733716
 	if err != nil {
 		return errors.Wrap(err, "error initializing tx factory")
 	}
