--- conflicted
+++ resolved
@@ -10,15 +10,11 @@
             "type": "go",
             "request": "launch",
             "mode": "auto",
-<<<<<<< HEAD
-            "program": "${workspaceFolder}"
-=======
             "cwd": "${workspaceFolder}",
             "program": "${workspaceFolder}",
             "env":{
                 "ENV":"DEVELOPMENT"
             }
->>>>>>> 40131cd1
         },
         {
             "name": "Launch git-server-events",
