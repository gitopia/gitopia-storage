--- conflicted
+++ resolved
@@ -73,12 +73,8 @@
 func (g GitopiaProxy) SetPullRequestState(ctx context.Context, creator string, repositoryId, iid uint64, state string, mergeCommitSha string, taskId uint64) error {
 	msg := &types.MsgSetPullRequestState{
 		Creator:        creator,
-<<<<<<< HEAD
-		Iid:             id,
-=======
 		RepositoryId:   repositoryId,
 		Iid:            iid,
->>>>>>> 692eaa47
 		State:          state,
 		MergeCommitSha: mergeCommitSha,
 		TaskId:         taskId,
@@ -127,11 +123,6 @@
 	return resp.Repository.Id, nil
 }
 
-<<<<<<< HEAD
-func (g GitopiaProxy) PullRequest(ctx context.Context, id uint64) (types.PullRequest, error) {
-	resp, err := g.gc.QueryClient().RepositoryPullRequest(ctx, &types.QueryGetRepositoryPullRequestRequest{
-		Id: id,
-=======
 func (g GitopiaProxy) PullRequest(ctx context.Context, repositoryId uint64, pullRequestIid uint64) (types.PullRequest, error) {
 	repoResp, err := g.gc.QueryClient().Repository(ctx, &types.QueryGetRepositoryRequest{
 		Id: repositoryId,
@@ -144,7 +135,6 @@
 		Id:             repoResp.Repository.Owner.Id,
 		RepositoryName: repoResp.Repository.Name,
 		PullIid:        pullRequestIid,
->>>>>>> 692eaa47
 	})
 	if err != nil {
 		return types.PullRequest{}, errors.WithMessage(err, "query error")
